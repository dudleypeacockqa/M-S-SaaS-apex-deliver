--- conflicted
+++ resolved
@@ -78,28 +78,6 @@
   return `${formatter.format(minNumber)} – ${formatter.format(maxNumber)}`;
 };
 
-const CriteriaSkeleton: React.FC = () => (
-  <div className="grid gap-4 md:grid-cols-2 animate-pulse">
-    {[...Array(4)].map((_, index) => (
-      <div
-        key={`criteria-skeleton-${index}`}
-        className="h-32 rounded-xl bg-gray-100"
-      />
-    ))}
-  </div>
-);
-
-const MatchesSkeleton: React.FC = () => (
-  <div className="space-y-3 animate-pulse">
-    {[...Array(3)].map((_, index) => (
-      <div
-        key={`match-skeleton-${index}`}
-        className="h-24 rounded-lg bg-gray-100"
-      />
-    ))}
-  </div>
-);
-
 const MatchingWorkspace: React.FC<MatchingWorkspaceProps> = ({
   dealId,
   activeTab: initialTab = 'criteria',
@@ -137,7 +115,6 @@
     queryKey: ['matchCriteria'],
     queryFn: fetchMatchCriteria,
     enabled: hasAccess,
-    staleTime: 60_000,
   });
 
   useEffect(() => {
@@ -167,8 +144,6 @@
     queryKey: ['dealMatches', dealId],
     queryFn: () => listDealMatches(dealId!),
     enabled: hasAccess && activeTab === 'matches' && !!dealId,
-    staleTime: 60_000,
-    keepPreviousData: true,
   });
 
   const findMatchesMutation = useMutation({
@@ -582,9 +557,7 @@
               </button>
             </div>
 
-            {criteriaLoading ? (
-              <CriteriaSkeleton />
-            ) : criteria.length === 0 ? (
+            {criteria.length === 0 ? (
               <div className="text-center py-12 bg-gray-50 rounded-lg">
                 <p className="text-gray-600">No criteria saved yet. Create your first one!</p>
               </div>
@@ -597,82 +570,56 @@
         )}
 
         {activeTab === 'matches' && dealId && (
-          <ErrorBoundary fallback={<div className="rounded-lg border border-red-200 bg-red-50 p-4 text-sm text-red-700">Unable to load matches right now.</div>}>
-            <div>
-              <div className="mb-6 flex flex-col gap-3 md:flex-row md:items-center md:justify-between">
-                <div>
-                  <h2 className="text-lg font-semibold text-gray-900">Matches</h2>
-                  {activeCriteria ? (
-                    <p className="text-sm text-gray-500">Using preset: {activeCriteria.name}</p>
-                  ) : (
-                    <p className="text-sm text-gray-500">Select a preset to enable matching</p>
-                  )}
-                </div>
-                {canFindMatches ? (
-                  <button
-                    onClick={() => {
-                      if (activeCriteria) {
-                        findMatchesMutation.mutate({
-                          criteria_id: activeCriteria.id,
-                          top_n: 10,
-                          min_score: 40,
-                        });
-                      }
-                    }}
-                    disabled={findMatchesMutation.isPending}
-                    className="px-4 py-2 bg-indigo-600 text-white rounded-lg hover:bg-indigo-700 text-sm font-medium disabled:bg-gray-400"
-                  >
-                    {findMatchesMutation.isPending ? 'Finding...' : 'Find Matches'}
-                  </button>
+          <div>
+            <div className="mb-6 flex flex-col gap-3 md:flex-row md:items-center md:justify-between">
+              <div>
+                <h2 className="text-lg font-semibold text-gray-900">Matches</h2>
+                {activeCriteria ? (
+                  <p className="text-sm text-gray-500">Using preset: {activeCriteria.name}</p>
                 ) : (
-                  <div className="text-sm text-gray-500">Select or create a criteria preset to find matches.</div>
+                  <p className="text-sm text-gray-500">Select a preset to enable matching</p>
                 )}
               </div>
-
-              {matchAnalytics && !showMatchesLoader && (
-                <div className="mb-6 space-y-4">
-                  <div className="grid gap-4 md:grid-cols-2">
-                    <MatchSuccessRate
-                      successRate={matchAnalytics.successRate}
-                      total={matchAnalytics.total}
-                      successCount={matchAnalytics.successCount}
-                    />
-                    <MatchScoreDistribution
-                      distribution={matchAnalytics.distribution}
-                      total={matchAnalytics.total}
-                    />
-                  </div>
-                  <div className="grid gap-4 md:grid-cols-2">
-                    <RecentMatches matches={matchAnalytics.recentMatches} />
-                    <MatchingActivity events={matchAnalytics.activityEvents} />
-                  </div>
+              {canFindMatches ? (
+                <button
+                  onClick={() => {
+                    if (activeCriteria) {
+                      findMatchesMutation.mutate({
+                        criteria_id: activeCriteria.id,
+                        top_n: 10,
+                        min_score: 40,
+                      });
+                    }
+                  }}
+                  disabled={findMatchesMutation.isPending}
+                  className="px-4 py-2 bg-indigo-600 text-white rounded-lg hover:bg-indigo-700 text-sm font-medium disabled:bg-gray-400"
+                >
+                  {findMatchesMutation.isPending ? 'Finding...' : 'Find Matches'}
+                </button>
+              ) : (
+                <div className="text-sm text-gray-500">
+                  Select or create a criteria preset to find matches.
                 </div>
               )}
-
-              {showMatchesLoader ? (
-                <MatchesSkeleton />
-              ) : matches.length === 0 ? (
-                <div className="text-center py-12 bg-gray-50 rounded-lg">
-                  <p className="text-gray-600">No matches found. Try finding matches for this deal.</p>
+            </div>
+
+            {matchAnalytics && !showMatchesLoader && (
+              <div className="mb-6 space-y-4">
+                <div className="grid gap-4 md:grid-cols-2">
+                  <MatchSuccessRate
+                    successRate={matchAnalytics.successRate}
+                    total={matchAnalytics.total}
+                    successCount={matchAnalytics.successCount}
+                  />
+                  <MatchScoreDistribution
+                    distribution={matchAnalytics.distribution}
+                    total={matchAnalytics.total}
+                  />
                 </div>
-              ) : (
-                <div className="space-y-4">
-                  {matches.map((match) => (
-                    <MatchCard
-                      key={`${match.dealId}-${match.matchedDealId ?? match.id ?? 'calculated'}`}
-                      match={match}
-                      onViewDetails={handleViewDetails}
-                      onSave={handleSaveMatch}
-                      onPass={handlePassMatch}
-                      loading={saveMatchMutation.isPending || passMatchMutation.isPending}
-                    />
-                  ))}
+                <div className="grid gap-4 md:grid-cols-2">
+                  <RecentMatches matches={matchAnalytics.recentMatches} />
+                  <MatchingActivity events={matchAnalytics.activityEvents} />
                 </div>
-<<<<<<< HEAD
-              )}
-            </div>
-          </ErrorBoundary>
-=======
               </div>
             )}
 
@@ -689,8 +636,9 @@
               ))}
             </div>
           </div>
->>>>>>> 80365c8e
         )}
+      </div>
+
       <MatchDetailModal
         match={selectedMatch}
         isOpen={isDetailModalOpen}
