/**
 * Podcast Studio Component
 *
 * Main page for managing podcast episodes.
 * Requirements from DEV-016:
 * - Professional tier: Audio podcasts (10/month)
 * - Premium tier: Audio + Video podcasts (unlimited)
 * - Display quota usage
 * - List episodes with CRUD operations
 */

import React from 'react';
import { useMutation, useQuery, useQueryClient } from '@tanstack/react-query';

import { FeatureGate } from '../../components/subscription/FeatureGate';
import QuotaWarning from '../../components/podcast/QuotaWarning';
import { CreateEpisodeModal } from '../../components/podcast/CreateEpisodeModal';
import { EditEpisodeModal } from '../../components/podcast/EditEpisodeModal';
import { DeleteEpisodeModal } from '../../components/podcast/DeleteEpisodeModal';
import VideoUploadModal from '../../components/podcast/VideoUploadModal';
import LiveStreamManager, { type LiveStreamManagerTier } from '../../components/podcast/LiveStreamManager';
import { YouTubePublishModal } from '../../components/podcast/YouTubePublishModal';
import {
  getQuotaSummary,
  listEpisodes,
  publishEpisodeToYouTube,
  transcribeEpisode,
  createEpisode,
  updateEpisode,
  deleteEpisode,
  getYouTubeConnectionStatus,
  initiateYouTubeOAuth,
  type PodcastEpisode,
  type QuotaSummary,
  type YouTubeConnectionStatus,
  type YouTubePublishPayload,
} from '../../services/api/podcasts';
import { useFeatureAccess } from '../../hooks/useFeatureAccess';
import { useSubscriptionTier } from '../../hooks/useSubscriptionTier';

type FeatureAccessState = ReturnType<typeof useFeatureAccess>;
type CreateEpisodePayload = Parameters<typeof createEpisode>[0];
type UpdateEpisodePayload = Parameters<typeof updateEpisode>[1];

type NotificationState = {
  type: 'success' | 'error' | 'info';
  message: string;
};

type ErrorBoundaryProps = {
  fallback: React.ReactNode;
  children: React.ReactNode;
};

type ErrorBoundaryState = {
  hasError: boolean;
};

const UPGRADE_MESSAGES = {
  video: 'Premium unlocks video uploads and YouTube publishing.',
  transcription: 'Professional tier unlocks automated podcast transcripts.',
  youtube: 'Upgrade to Premium to publish directly to YouTube.',
  liveStreaming: 'Enterprise unlocks live streaming to investor audiences.',
};

const QUOTA_WARNING_THRESHOLD = 0.8;

class SectionErrorBoundary extends React.Component<ErrorBoundaryProps, ErrorBoundaryState> {
  state: ErrorBoundaryState = { hasError: false };

  static getDerivedStateFromError(): ErrorBoundaryState {
    return { hasError: true };
  }

  componentDidCatch(error: unknown, info: unknown) {
    // eslint-disable-next-line no-console
    console.error('PodcastStudio section failed to render', error, info);
  }

  render() {
    if (this.state.hasError) {
      return this.props.fallback;
    }
    return this.props.children;
  }
}

export function PodcastStudio() {
  return (
    <FeatureGate feature="podcast_audio">
      <PodcastStudioContent />
    </FeatureGate>
  );
}

function PodcastStudioContent() {
  const queryClient = useQueryClient();
  const [isCreateModalOpen, setCreateModalOpen] = React.useState(false);
  const [editingEpisode, setEditingEpisode] = React.useState<PodcastEpisode | null>(null);
  const [deleteTarget, setDeleteTarget] = React.useState<PodcastEpisode | null>(null);
  const [videoUploadEpisode, setVideoUploadEpisode] = React.useState<PodcastEpisode | null>(null);
  const [notification, setNotification] = React.useState<NotificationState | null>(null);
  const [episodeToPublish, setEpisodeToPublish] = React.useState<PodcastEpisode | null>(null);
  const [publishError, setPublishError] = React.useState<string | null>(null);
  const [infoEpisodeId, setInfoEpisodeId] = React.useState<string | null>(null);
  const [youtubeInfoMessage, setYoutubeInfoMessage] = React.useState<string | null>(null);
  const [lastPublishedEpisodeId, setLastPublishedEpisodeId] = React.useState<string | null>(null);
  const [activeTab, setActiveTab] = React.useState<'episodes' | 'live-streaming'>('episodes');
  const notificationTimeoutRef = React.useRef<number | null>(null);
  const subscription = useSubscriptionTier();
  const subscriptionTier = (subscription.tier ?? 'starter') as LiveStreamManagerTier;

  const pushNotification = React.useCallback((type: NotificationState['type'], message: string) => {
    setNotification({ type, message });
    if (notificationTimeoutRef.current) {
      window.clearTimeout(notificationTimeoutRef.current);
    }
    notificationTimeoutRef.current = window.setTimeout(() => {
      setNotification(null);
      notificationTimeoutRef.current = null;
    }, 5000);
  }, []);

  React.useEffect(() => () => {
    if (notificationTimeoutRef.current) {
      window.clearTimeout(notificationTimeoutRef.current);
    }
  }, []);

  const closeVideoUploadModal = React.useCallback(() => setVideoUploadEpisode(null), []);

  const {
    data: quota,
    isLoading: quotaLoading,
    isError: quotaError,
  } = useQuery<QuotaSummary, Error>({
    queryKey: ['podcastQuota'],
    queryFn: getQuotaSummary,
    staleTime: 5 * 60 * 1000,
    refetchOnWindowFocus: false,
  });

<<<<<<< HEAD
  const [episodesState, setEpisodesState] = React.useState<PodcastEpisode[]>([]);
  const [episodesLoading, setEpisodesLoading] = React.useState(true);
  const [episodesError, setEpisodesError] = React.useState<Error | null>(null);

  const loadEpisodes = React.useCallback(async () => {
    try {
      setEpisodesLoading(true);
      setEpisodesError(null);
      const data = await listEpisodes();
      setEpisodesState(data);
    } catch (error) {
      setEpisodesError(error as Error);
    } finally {
      setEpisodesLoading(false);
    }
  }, []);

  React.useEffect(() => {
    loadEpisodes();
  }, [loadEpisodes]);

  if (process.env.NODE_ENV === 'test') {
    console.log('PodcastStudio episodes', { loading: episodesLoading, count: episodesState.length });
  }

  const liveStreamPodcastId = React.useMemo(
    () => (episodesState.length > 0 ? episodesState[0].id : 'podcast-live-stream'),
    [episodesState],
  );
=======
  const {
    data: episodes = [] as PodcastEpisode[],
    isLoading: episodesLoading,
    isError: episodesError,
  } = useQuery<PodcastEpisode[], Error>({
    queryKey: ['podcastEpisodes'],
    queryFn: () => listEpisodes(),
    staleTime: 60 * 1000,
    refetchOnWindowFocus: false,
  });
>>>>>>> 80365c8e

  const youtubeAccess = useFeatureAccess({ feature: 'youtube_integration' });

  const {
    data: youtubeConnection,
    isLoading: youtubeConnectionLoading,
    isError: youtubeConnectionError,
    refetch: refetchYouTubeConnection,
  } = useQuery({
    queryKey: ['youtubeConnection'],
    queryFn: getYouTubeConnectionStatus,
    enabled: youtubeAccess.hasAccess,
    staleTime: 5 * 60 * 1000,
    refetchOnWindowFocus: false,
  });

  const createEpisodeMutation = useMutation({
    mutationFn: (payload: CreateEpisodePayload) => createEpisode(payload),
    onSuccess: () => {
      setCreateModalOpen(false);
      queryClient.invalidateQueries({ queryKey: ['podcastEpisodes'] });
      loadEpisodes();
      pushNotification('success', 'Episode created successfully');
    },
    onError: () => {
      pushNotification('error', 'Failed to create episode');
    },
  });

  const updateEpisodeMutation = useMutation({
    mutationFn: ({ episodeId, updates }: { episodeId: string; updates: UpdateEpisodePayload }) =>
      updateEpisode(episodeId, updates),
    onSuccess: () => {
      setEditingEpisode(null);
      queryClient.invalidateQueries({ queryKey: ['podcastEpisodes'] });
      loadEpisodes();
      pushNotification('success', 'Episode updated successfully');
    },
    onError: () => {
      pushNotification('error', 'Failed to update episode');
    },
  });

  const deleteEpisodeMutation = useMutation({
    mutationFn: (episodeId: string) => deleteEpisode(episodeId),
    onSuccess: () => {
      setDeleteTarget(null);
      queryClient.invalidateQueries({ queryKey: ['podcastEpisodes'] });
      loadEpisodes();
      pushNotification('info', 'Episode deleted');
    },
    onError: () => {
      pushNotification('error', 'Failed to delete episode');
    },
  });

  const initiateYouTubeOAuthMutation = useMutation({
    mutationFn: ({ episodeId, redirectUri }: { episodeId: string; redirectUri: string }) =>
      initiateYouTubeOAuth(episodeId, redirectUri),
    onSuccess: (data, variables) => {
      window.open(data.authorizationUrl, '_blank', 'noopener');
      setInfoEpisodeId(variables.episodeId);
      setYoutubeInfoMessage('Complete the YouTube connection in the popup to finish publishing.');
      pushNotification('info', 'YouTube connection popup opened — follow the steps to link your channel.');
    },
    onError: () => {
      setYoutubeInfoMessage(null);
      pushNotification('error', 'Failed to initiate YouTube connection');
    },
  });

  const publishToYouTubeMutation = useMutation({
    mutationFn: ({
      episodeId,
      payload,
    }: {
      episodeId: string;
      payload: YouTubePublishPayload;
      episodeTitle: string;
    }) => publishEpisodeToYouTube(episodeId, payload),
    onSuccess: (_, variables) => {
      setPublishError(null);
      setEpisodeToPublish(null);
      setLastPublishedEpisodeId(variables.episodeId);
      setInfoEpisodeId(null);
      setYoutubeInfoMessage(null);
      pushNotification('success', `Episode "${variables.episodeTitle}" is live on YouTube`);
      queryClient.invalidateQueries({ queryKey: ['podcastEpisodes'] });
      loadEpisodes();
      queryClient.invalidateQueries({ queryKey: ['youtubeConnection'] });
    },
    onError: () => {
      setPublishError('Failed to publish to YouTube. Please try again.');
      pushNotification('error', 'Failed to publish episode to YouTube');
    },
  });

  const handleRequestPublish = React.useCallback(
    (episode: PodcastEpisode) => {
      setPublishError(null);
      publishToYouTubeMutation.reset();
      setEpisodeToPublish(episode);
    },
    [publishToYouTubeMutation],
  );

  const handleClosePublishModal = React.useCallback(() => {
    setEpisodeToPublish(null);
    setPublishError(null);
    publishToYouTubeMutation.reset();
  }, [publishToYouTubeMutation]);

  const handleSubmitPublish = React.useCallback(
    (payload: YouTubePublishPayload) => {
      if (!episodeToPublish) {
        return;
      }

      publishToYouTubeMutation.mutate({
        episodeId: episodeToPublish.id,
        episodeTitle: episodeToPublish.title,
        payload,
      });
    },
    [episodeToPublish, publishToYouTubeMutation],
  );

  const handleRequestYouTubeConnect = React.useCallback(
    (episode: PodcastEpisode) => {
      if (initiateYouTubeOAuthMutation.isPending) {
        return;
      }
      const redirectUri = window.location.href;
      initiateYouTubeOAuthMutation.mutate({ episodeId: episode.id, redirectUri });
    },
    [initiateYouTubeOAuthMutation],
  );

  // TODO: Re-enable when "New Episode" button is added back
  // const isQuotaExceeded = Boolean(
  //   quota && !quota.isUnlimited && (quota.remaining ?? 0) <= 0,
  // );
  // const isUpgradeRequired = quota?.upgradeRequired ?? false;

  const isLoadingInitial = quotaLoading || episodesLoading;

  if (quotaError || episodesError) {
    return (
      <div className="max-w-7xl mx-auto px-4 sm:px-6 lg:px-8 py-8">
        <div className="bg-red-50 border border-red-200 rounded-lg p-4">
          <p className="text-red-800">Failed to load podcast studio. Please try again later.</p>
        </div>
      </div>
    );
  }

  return (
    <div className="max-w-7xl mx-auto px-4 sm:px-6 lg:px-8 py-8">
      {/* Header */}
      <div className="mb-8">
        <h1 className="text-3xl font-bold text-gray-900">Podcast Studio</h1>
        <p className="mt-2 text-gray-600">
          Create and manage your podcast episodes
        </p>
      </div>

      {notification ? (
        <NotificationBanner
          notification={notification}
          onDismiss={() => setNotification(null)}
        />
      ) : null}

      <div
        role="tablist"
        aria-label="Podcast studio sections"
        className="mb-6 flex border-b border-gray-200"
      >
        <button
          type="button"
          role="tab"
          id="podcast-tab-episodes"
          aria-selected={activeTab === 'episodes'}
          aria-controls="podcast-panel-episodes"
          tabIndex={activeTab === 'episodes' ? 0 : -1}
          className={`-mb-px border-b-2 px-4 py-2 text-sm font-medium transition-colors ${
            activeTab === 'episodes'
              ? 'border-indigo-500 text-indigo-600'
              : 'border-transparent text-gray-500 hover:border-gray-300 hover:text-gray-700'
          }`}
          onClick={() => setActiveTab('episodes')}
        >
          Episodes
        </button>
        <button
          type="button"
          role="tab"
          id="podcast-tab-live-streaming"
          aria-selected={activeTab === 'live-streaming'}
          aria-controls="podcast-panel-live-streaming"
          tabIndex={activeTab === 'live-streaming' ? 0 : -1}
          className={`-mb-px border-b-2 px-4 py-2 text-sm font-medium transition-colors ${
            activeTab === 'live-streaming'
              ? 'border-indigo-500 text-indigo-600'
              : 'border-transparent text-gray-500 hover:border-gray-300 hover:text-gray-700'
          }`}
          onClick={() => setActiveTab('live-streaming')}
        >
          Live Streaming
        </button>
      </div>

      {isLoadingInitial ? (
        <div className="mb-6 flex items-center justify-center rounded-lg border border-dashed border-gray-200 p-6">
          <div
            className="h-5 w-5 animate-spin rounded-full border-b-2 border-indigo-600"
            aria-label="Loading podcast studio"
          />
          <span className="ml-3 text-sm text-gray-500">Loading podcast studio…</span>
        </div>
      ) : null}

      {activeTab === 'episodes' ? (
        <div
          role="tabpanel"
          id="podcast-panel-episodes"
          aria-labelledby="podcast-tab-episodes"
        >
          {quota ? (
            <>
              <QuotaHud quota={quota} />
              <QuotaWarning quota={quota} threshold={QUOTA_WARNING_THRESHOLD} />
            </>
          ) : null}

          {/* Video feature gate */}
          <div className="mb-6">
            <FeatureGate
              feature="podcast_video"
              requiredTier="premium"
              upgradeMessage={UPGRADE_MESSAGES.video}
              lockedTitle="Video features locked"
              lockedDescription="Video production is locked on your current plan."
              ctaLabel="Explore Premium video options"
            >
              <div className="rounded-lg border border-purple-200 bg-purple-50 p-4">
                <h3 className="text-sm font-semibold text-purple-800">Video uploads enabled</h3>
                <p className="mt-1 text-sm text-purple-700">
                  Upload ready-to-share video episodes and syndicate directly to YouTube.
                </p>
              </div>
            </FeatureGate>
          </div>

          {/* Quota Card */}
          {quota ? <QuotaCard quota={quota} /> : null}

<<<<<<< HEAD
          {/* Actions Bar */}
          <div className="mb-6 flex items-center justify-between">
            <h2 className="text-xl font-semibold text-gray-900">Episodes</h2>
            <button
              type="button"
              disabled={isQuotaExceeded || isUpgradeRequired}
              onClick={() => {
                if (!isQuotaExceeded && !isUpgradeRequired) {
                  setCreateModalOpen(true);
                }
              }}
              className={`inline-flex items-center rounded-md border border-transparent px-4 py-2 text-sm font-medium shadow-sm text-white ${
                isQuotaExceeded || isUpgradeRequired
                  ? 'bg-gray-400 cursor-not-allowed'
                  : 'bg-indigo-600 hover:bg-indigo-700 focus:outline-none focus:ring-2 focus:ring-indigo-500 focus:ring-offset-2'
              }`}
              title={
                isUpgradeRequired
                  ? quota?.upgradeMessage ?? 'Upgrade required to create new episodes.'
                  : isQuotaExceeded
                    ? 'Quota exceeded. Upgrade to Premium for unlimited episodes.'
                    : ''
              }
            >
              <svg
                className="mr-2 -ml-1 h-5 w-5"
                fill="none"
                viewBox="0 0 24 24"
                stroke="currentColor"
              >
                <path
                  strokeLinecap="round"
                  strokeLinejoin="round"
                  strokeWidth={2}
                  d="M12 4v16m8-8H4"
                />
              </svg>
              New Episode
            </button>
          </div>

          {/* Episodes List */}
          <SectionErrorBoundary
            fallback={
              <div className="mb-4 rounded-md border border-red-200 bg-red-50 p-4 text-sm text-red-700">
                We couldn't load your episodes just now. Please refresh the page or try again later.
              </div>
            }
          >
            <EpisodesList
              episodes={episodesState}
              youtubeAccess={youtubeAccess}
              youtubeConnection={youtubeConnection}
              youtubeConnectionLoading={youtubeConnectionLoading}
              youtubeConnectionError={youtubeConnectionError}
              onRefreshYoutubeConnection={refetchYouTubeConnection}
              onRequestPublish={handleRequestPublish}
              onRequestYouTubeConnect={handleRequestYouTubeConnect}
              youtubeInfoMessage={youtubeInfoMessage}
              infoEpisodeId={infoEpisodeId}
              lastPublishedEpisodeId={lastPublishedEpisodeId}
              isConnecting={initiateYouTubeOAuthMutation.isPending}
              onEdit={(episode) => setEditingEpisode(episode)}
              onDelete={(episode) => setDeleteTarget(episode)}
              onNotify={pushNotification}
              onVideoUpload={(episode) => setVideoUploadEpisode(episode)}
            />
          </SectionErrorBoundary>
        </div>
      ) : null}

      {activeTab === 'live-streaming' ? (
        <div
          role="tabpanel"
          id="podcast-panel-live-streaming"
          aria-labelledby="podcast-tab-live-streaming"
          className="mt-6"
        >
          <FeatureGate
            feature="live_streaming"
            requiredTier="enterprise"
            upgradeMessage={UPGRADE_MESSAGES.liveStreaming}
            lockedTitle="Live streaming locked"
            lockedDescription="Host real-time investor broadcasts with an Enterprise plan."
            ctaLabel="Explore Enterprise streaming"
          >
            <SectionErrorBoundary
              fallback={
                <div className="rounded-md border border-red-200 bg-red-50 p-4 text-sm text-red-700">
                  Live streaming controls failed to load. Please refresh and try again.
                </div>
              }
            >
              <LiveStreamManager podcastId={liveStreamPodcastId} tier={subscriptionTier} />
            </SectionErrorBoundary>
          </FeatureGate>
        </div>
      ) : null}
=======
      {/* Episodes List */}
      <SectionErrorBoundary
        fallback={
          <div className="mb-4 rounded-md border border-red-200 bg-red-50 p-4 text-sm text-red-700">
            We couldn't load your episodes just now. Please refresh the page or try again later.
          </div>
        }
      >
        <EpisodesList
          episodes={episodes}
          youtubeAccess={youtubeAccess}
          youtubeConnection={youtubeConnection}
          youtubeConnectionLoading={youtubeConnectionLoading}
          youtubeConnectionError={youtubeConnectionError}
          onRefreshYoutubeConnection={refetchYouTubeConnection}
          onRequestPublish={handleRequestPublish}
          onRequestYouTubeConnect={handleRequestYouTubeConnect}
          youtubeInfoMessage={youtubeInfoMessage}
          infoEpisodeId={infoEpisodeId}
          lastPublishedEpisodeId={lastPublishedEpisodeId}
          isConnecting={initiateYouTubeOAuthMutation.isPending}
          onEdit={(episode) => setEditingEpisode(episode)}
          onDelete={(episode) => setDeleteTarget(episode)}
          onNotify={pushNotification}
          onVideoUpload={(episode) => setVideoUploadEpisode(episode)}
        />
      </SectionErrorBoundary>


>>>>>>> 80365c8e
      <CreateEpisodeModal
        open={isCreateModalOpen}
        onClose={() => setCreateModalOpen(false)}
        onSubmit={async (values) => {
          try {
            await createEpisodeMutation.mutateAsync({
              title: values.title,
              description: values.description || null,
              episode_number: Number(values.episodeNumber),
              season_number: Number(values.seasonNumber),
              audio_file_url: values.audioFileUrl,
              video_file_url: values.videoFileUrl || null,
              show_notes: values.showNotes || null,
              status: 'draft',
              updated_at: null,
              published_at: null,
              transcript: null,
              transcript_language: null,
              duration_seconds: null,
              youtube_video_id: null,
            });
          } catch (error) {
            console.error('Failed to create podcast episode', error);
          }
        }}
        isSubmitting={createEpisodeMutation.isPending}
      />

      <EditEpisodeModal
        episode={editingEpisode}
        onClose={() => setEditingEpisode(null)}
        onSubmit={(updates) =>
          editingEpisode &&
          updateEpisodeMutation.mutate({
            episodeId: editingEpisode.id,
            updates,
          })
        }
        isSubmitting={updateEpisodeMutation.isPending}
      />

      <DeleteEpisodeModal
        episode={deleteTarget}
        onClose={() => setDeleteTarget(null)}
        onConfirm={() => deleteTarget && deleteEpisodeMutation.mutate(deleteTarget.id)}
        isSubmitting={deleteEpisodeMutation.isPending}
      />

      <FeatureGate
        feature="podcast_video"
        requiredTier="premium"
        upgradeMessage={UPGRADE_MESSAGES.video}
        lockedTitle="Video uploads locked"
        lockedDescription="Upgrade to access the video upload pipeline."
        ctaLabel="Upgrade for video uploads"
      >
        {videoUploadEpisode && (
          <VideoUploadModal
            open={Boolean(videoUploadEpisode)}
            onClose={closeVideoUploadModal}
            episodeId={videoUploadEpisode.id}
            episodeName={videoUploadEpisode.title}
            onSuccess={(response) => {
              pushNotification('success', `Video uploaded for "${videoUploadEpisode.title}"`);
              closeVideoUploadModal();
              return response;
            }}
          />
        )}
      </FeatureGate>

      
    </div>
  );
}

function NotificationBanner({
  notification,
  onDismiss,
}: {
  notification: NotificationState;
  onDismiss: () => void;
}) {
  const palette: Record<NotificationState['type'], string> = {
    success: 'bg-emerald-50 border-emerald-300 text-emerald-700',
    error: 'bg-red-50 border-red-300 text-red-700',
    info: 'bg-indigo-50 border-indigo-300 text-indigo-700',
  };

  return (
    <div
      className={`mb-4 flex items-start justify-between rounded-md border px-4 py-3 text-sm shadow ${palette[notification.type]}`}
      role="status"
    >
      <span>{notification.message}</span>
      <button
        type="button"
        className="ml-4 text-xs font-semibold uppercase tracking-wide"
        onClick={onDismiss}
        aria-label="Dismiss notification"
      >
        Close
      </button>
    </div>
  );
}

function QuotaHud({ quota }: { quota: QuotaSummary }) {
  const isUnlimited = quota.isUnlimited || quota.limit === null || quota.limit <= 0;
  const limit = quota.limit ?? 0;
  const used = quota.used;
  const percent = isUnlimited ? 0 : Math.min(Math.round((used / limit) * 100), 100);

  return (
    <section className="mb-4 rounded-lg border border-gray-200 bg-white px-4 py-3 shadow-sm">
      <div className="flex flex-wrap items-center justify-between gap-4">
        <div>
          <p className="text-xs font-semibold uppercase tracking-wide text-gray-500">
            Plan usage
          </p>
          <p className="mt-1 text-lg font-semibold text-gray-900">
            {isUnlimited ? `${used} episodes · no limit` : `${used} / ${limit} episodes`}
          </p>
          {!isUnlimited && (
            <p className="text-xs text-gray-500">{quota.remaining} remaining this cycle</p>
          )}
        </div>
        <div className="flex flex-col items-end gap-2">
          <span className="inline-flex items-center gap-2 rounded-full bg-indigo-50 px-3 py-1 text-xs font-semibold text-indigo-700">
            {quota.tierLabel ?? quota.tier}
          </span>
          {!isUnlimited && (
            <div className="flex w-52 items-center gap-2">
              <div className="h-2 flex-1 overflow-hidden rounded-full bg-gray-100">
                <div
                  className="h-full rounded-full bg-indigo-500 transition-all"
                  style={{ width: `${percent}%` }}
                  aria-hidden
                />
              </div>
              <span className="text-xs font-semibold text-gray-600">{percent}%</span>
            </div>
          )}
        </div>
      </div>
    </section>
  );
}

function QuotaCard({ quota }: { quota: QuotaSummary }) {
  const stateStyles: Record<string, string> = {
    normal: 'bg-green-100 text-green-800',
    warning: 'bg-yellow-100 text-yellow-800',
    critical: 'bg-red-100 text-red-800',
  };

  const badgeClass = stateStyles[quota.quotaState] ?? 'bg-gray-100 text-gray-800';
  const showUpgradeCta = quota.upgradeRequired && quota.upgradeCtaUrl;
  const warningLevel = quota.warningStatus ?? (quota.quotaState === 'critical' ? 'critical' : null);
  const warningRole = warningLevel === 'critical' ? 'alert' : 'status';
  const warningLabel = warningLevel === 'critical' ? 'Quota critical warning' : 'Quota warning';
  const percentUsed = !quota.isUnlimited && typeof quota.limit === 'number' && quota.limit > 0
    ? Math.round((quota.used / quota.limit) * 100)
    : null;
  const remainingCount = !quota.isUnlimited && typeof quota.remaining === 'number'
    ? quota.remaining
    : null;
  const fallbackWarningMessage = (() => {
    if (percentUsed === null) {
      return 'Approaching your monthly quota limit.';
    }

    const remainingCopy = remainingCount !== null
      ? `${remainingCount} ${remainingCount === 1 ? 'episode' : 'episodes'} remaining.`
      : '';

    return `${percentUsed}% of your monthly quota used.${remainingCopy ? ` ${remainingCopy}` : ''}`;
  })();
  const warningMessage = quota.warningMessage ?? fallbackWarningMessage;
  const warningStyles: Record<string, string> = {
    warning: 'mt-4 rounded-md border border-amber-200 bg-amber-50 px-4 py-3 text-amber-900',
    critical: 'mt-4 rounded-md border border-red-200 bg-red-50 px-4 py-3 text-red-900',
  };

  // Format billing cycle dates (DEV-016 Phase 2.2 - Sprint 4A)
  const formatBillingCycle = () => {
    if (!quota.periodStart || !quota.periodEnd) return null;

    const start = new Date(quota.periodStart);
    const end = new Date(quota.periodEnd);

    const formatDate = (date: Date) => {
      const day = date.getDate();
      const month = date.toLocaleDateString('en-US', { month: 'short' });
      const year = date.getFullYear();
      return `${day} ${month} ${year}`;
    };

    return `${formatDate(start)} – ${formatDate(end)} · Resets at 11:59 PM`;
  };

  const billingCycleDisplay = formatBillingCycle();

  return (
    <div className="bg-white border border-gray-200 rounded-lg p-6 mb-6 shadow-sm">
      <div className="flex items-center justify-between">
        <div>
          <h3 className="text-sm font-medium text-gray-500 uppercase tracking-wide">
            Episode Quota
          </h3>
          <p className="mt-2 text-3xl font-bold text-gray-900">
            {quota.isUnlimited ? (
              'Unlimited'
            ) : (
              `${quota.used} / ${quota.limit ?? 0}`
            )}
          </p>
          <p className="mt-1 text-sm text-gray-600">
            {quota.isUnlimited
              ? `Created ${quota.used} episodes this month`
              : `${quota.remaining} remaining this month`}
          </p>
          {quota.periodLabel && (
            <p className="mt-1 text-xs text-gray-500">
              {quota.periodLabel} Cycle
            </p>
          )}
          {billingCycleDisplay && (
            <p className="mt-0.5 text-xs text-gray-500">
              {billingCycleDisplay}
            </p>
          )}
          {warningLevel && (
            <div
              role={warningRole}
              aria-label={warningLabel}
              aria-live="polite"
              className={warningStyles[warningLevel] ?? 'mt-4 rounded-md border border-amber-200 bg-amber-50 px-4 py-3 text-amber-900'}
            >
              <p className="text-sm font-medium">{warningMessage}</p>
              {remainingCount !== null && (
                <p className="mt-1 text-sm">
                  {remainingCount === 1
                    ? '1 episode remaining this month.'
                    : `${remainingCount} episodes remaining this month.`}
                </p>
              )}
            </div>
          )}
          {quota.upgradeMessage && !quota.upgradeRequired && (
            <p className="mt-2 text-sm text-indigo-700" role="status">{quota.upgradeMessage}</p>
          )}
        </div>
        <div className="flex flex-col items-end">
          <span className={`inline-flex items-center px-3 py-1 rounded-full text-sm font-medium ${badgeClass} capitalize`}>
            {quota.tierLabel ?? quota.tier}
          </span>
          {showUpgradeCta && (
            <button
              type="button"
              className="mt-3 text-sm text-indigo-600 hover:text-indigo-500 font-medium"
              onClick={() => {
                window.location.href = quota.upgradeCtaUrl ?? '/pricing';
              }}
            >
              {quota.upgradeMessage ? 'View Upgrade Options' : 'Upgrade to Premium'}
            </button>
          )}
        </div>
      </div>
    </div>
  );
}

function EpisodesList({
  episodes,
  youtubeAccess,
  youtubeConnection,
  youtubeConnectionLoading,
  youtubeConnectionError,
  onRefreshYoutubeConnection,
  onRequestPublish,
  onRequestYouTubeConnect,
  youtubeInfoMessage,
  infoEpisodeId,
  lastPublishedEpisodeId,
  isConnecting,
  onEdit,
  onDelete,
  onNotify,
  onVideoUpload,
}: {
  episodes: PodcastEpisode[];
  youtubeAccess: FeatureAccessState;
  youtubeConnection: YouTubeConnectionStatus | undefined;
  youtubeConnectionLoading: boolean;
  youtubeConnectionError: boolean;
  onRefreshYoutubeConnection: () => Promise<unknown>;
  onRequestPublish: (episode: PodcastEpisode) => void;
  onRequestYouTubeConnect: (episode: PodcastEpisode) => void;
  youtubeInfoMessage: string | null;
  infoEpisodeId: string | null;
  lastPublishedEpisodeId: string | null;
  isConnecting: boolean;
  onEdit: (episode: PodcastEpisode) => void;
  onDelete: (episode: PodcastEpisode) => void;
  onNotify: (type: NotificationState['type'], message: string) => void;
  onVideoUpload: (episode: PodcastEpisode) => void;
}) {
  if (episodes.length === 0) {
    return (
      <div className="text-center py-12 bg-gray-50 rounded-lg border-2 border-dashed border-gray-300">
        <svg
          className="mx-auto h-12 w-12 text-gray-400"
          fill="none"
          viewBox="0 0 24 24"
          stroke="currentColor"
        >
          <path
            strokeLinecap="round"
            strokeLinejoin="round"
            strokeWidth={2}
            d="M19 11a7 7 0 01-7 7m0 0a7 7 0 01-7-7m7 7v4m0 0H8m4 0h4m-4-8a3 3 0 01-3-3V5a3 3 0 116 0v6a3 3 0 01-3 3z"
          />
        </svg>
        <h3 className="mt-2 text-sm font-medium text-gray-900">No episodes</h3>
        <p className="mt-1 text-sm text-gray-500">
          Get started by creating your first podcast episode.
        </p>
      </div>
    );
  }

  return (
    <div className="bg-white shadow overflow-hidden sm:rounded-md">
      <ul className="divide-y divide-gray-200">
        {episodes.map((episode) => (
          <EpisodeListItem
            key={episode.id}
            episode={episode}
            youtubeAccess={youtubeAccess}
            youtubeConnection={youtubeConnection}
            youtubeConnectionLoading={youtubeConnectionLoading}
            youtubeConnectionError={youtubeConnectionError}
            onRefreshYoutubeConnection={onRefreshYoutubeConnection}
            onRequestPublish={onRequestPublish}
            onRequestYouTubeConnect={onRequestYouTubeConnect}
            youtubeInfoMessage={youtubeInfoMessage}
            infoEpisodeId={infoEpisodeId}
            lastPublishedEpisodeId={lastPublishedEpisodeId}
            isConnecting={isConnecting}
            onEdit={onEdit}
            onDelete={onDelete}
            onNotify={onNotify}
            onVideoUpload={onVideoUpload}
          />
        ))}
      </ul>
    </div>
  );
}

function EpisodeListItem({
  episode,
  youtubeAccess,
  onEdit,
  onDelete,
  onNotify,
  onVideoUpload,
}: {
  episode: PodcastEpisode;
  youtubeAccess: FeatureAccessState;
  onEdit: (episode: PodcastEpisode) => void;
  onDelete: (episode: PodcastEpisode) => void;
  onNotify: (type: NotificationState['type'], message: string) => void;
  onVideoUpload: (episode: PodcastEpisode) => void;
}) {
  const statusColors = {
    draft: 'bg-yellow-100 text-yellow-800',
    published: 'bg-green-100 text-green-800',
    archived: 'bg-gray-100 text-gray-800',
  };

  const [transcribeSuccessMessage, setTranscribeSuccessMessage] = React.useState<string | null>(null);
  const [transcribeErrorMessage, setTranscribeErrorMessage] = React.useState<string | null>(null);

  const queryClient = useQueryClient();

  const transcribeMutation = useMutation({
    mutationFn: () => transcribeEpisode(episode.id),
    onSuccess: () => {
      setTranscribeErrorMessage(null);
      setTranscribeSuccessMessage('Transcript generated successfully..');
      queryClient.invalidateQueries({ queryKey: ['podcastEpisodes'] });
      onNotify('success', `Transcript generated for "${episode.title}"`);
    },
    onError: () => {
      setTranscribeSuccessMessage(null);
      setTranscribeErrorMessage('Failed to transcribe audio. Please try again.');
      onNotify('error', 'Failed to transcribe episode audio');
    },
  });

  const handleTranscribe = () => {
    setTranscribeSuccessMessage(null);
    setTranscribeErrorMessage(null);
    transcribeMutation.mutate();
  };

  return (
    <li>
      <div className="px-4 py-4 sm:px-6 hover:bg-gray-50">
        <div className="flex items-center justify-between">
          <div className="flex-1 min-w-0">
            <div className="flex items-center gap-3">
              {/* Show thumbnail if available, otherwise show placeholder */}
              {episode.thumbnail_url ? (
                <img
                  src={episode.thumbnail_url}
                  alt={`Thumbnail for ${episode.title}`}
                  className="h-16 w-16 rounded object-cover"
                  data-testid="episode-thumbnail"
                />
              ) : (
                <div
                  className="h-16 w-16 rounded bg-gray-100 border border-dashed border-gray-300 flex items-center justify-center"
                  data-testid="episode-thumbnail-placeholder"
                >
                  <svg
                    className="h-6 w-6 text-gray-400"
                    fill="none"
                    viewBox="0 0 24 24"
                    stroke="currentColor"
                  >
                    <path
                      strokeLinecap="round"
                      strokeLinejoin="round"
                      strokeWidth={2}
                      d="M15 10l4.553-2.276A1 1 0 0121 8.618v6.764a1 1 0 01-1.447.894L15 14M5 18h8a2 2 0 002-2V8a2 2 0 00-2-2H5a2 2 0 00-2 2v8a2 2 0 002 2z"
                    />
                  </svg>
                </div>
              )}
              <p className="text-sm font-medium text-indigo-600 truncate">
                {episode.title}
              </p>
              <span
                className={`inline-flex items-center px-2.5 py-0.5 rounded-full text-xs font-medium capitalize ${
                  statusColors[episode.status]
                }`}
              >
                {episode.status}
              </span>
              {episode.video_file_url && (
                <span className="inline-flex items-center px-2 py-0.5 rounded text-xs font-medium bg-purple-100 text-purple-800">
                  Video
                </span>
              )}
            </div>
            {episode.description && (
              <p className="mt-1 text-sm text-gray-500 line-clamp-1">
                {episode.description}
              </p>
            )}
            <div className="mt-2 flex items-center text-sm text-gray-500">
              <span>
                S{episode.season_number} E{episode.episode_number}
              </span>
              <span className="mx-2">•</span>
              <span>
                {new Date(episode.created_at).toLocaleDateString()}
              </span>
            </div>
          </div>
          <div className="ml-4 flex-shrink-0 flex gap-2">
            <button
              type="button"
              onClick={() => onEdit(episode)}
              className="inline-flex items-center px-3 py-2 border border-gray-300 shadow-sm text-sm leading-4 font-medium rounded-md text-gray-700 bg-white hover:bg-gray-50 focus:outline-none focus:ring-2 focus:ring-offset-2 focus:ring-indigo-500"
            >
              Edit
            </button>
            <button
              type="button"
              onClick={() => onDelete(episode)}
              className="inline-flex items-center px-3 py-2 border border-red-200 shadow-sm text-sm leading-4 font-medium rounded-md text-red-700 bg-white hover:bg-red-50 focus:outline-none focus:ring-2 focus:ring-offset-2 focus:ring-red-500"
            >
              Delete
            </button>
            {/* Transcription functionality (DEV-016 Phase 2.2 - Sprint 4A) */}
            <FeatureGate
              feature="podcast_video"
              requiredTier="premium"
              upgradeMessage={UPGRADE_MESSAGES.video}
              lockedTitle="Video uploads locked"
              lockedDescription="Upload studio-quality video episodes with a Premium plan."
              ctaLabel="Upgrade for video uploads"
            >
              <div className="flex flex-col items-end gap-1">
                <button
                  type="button"
                  onClick={() => onVideoUpload(episode)}
                  className="inline-flex items-center px-3 py-2 border border-purple-300 shadow-sm text-sm leading-4 font-medium rounded-md text-purple-700 bg-white hover:bg-purple-50 focus:outline-none focus:ring-2 focus:ring-offset-2 focus:ring-purple-500"
                >
                  Upload video
                </button>
                {episode.video_file_url ? (
                  <a
                    href={episode.video_file_url}
                    target="_blank"
                    rel="noopener noreferrer"
                    className="text-xs text-purple-600 hover:text-purple-800 underline"
                  >
                    View current video
                  </a>
                ) : (
                  <span className="text-xs text-gray-500">No video uploaded yet</span>
                )}
              </div>
            </FeatureGate>

            <FeatureGate
              feature="transcription_basic"
              requiredTier="professional"
              upgradeMessage={UPGRADE_MESSAGES.transcription}
              lockedTitle="Transcription locked"
              lockedDescription="Generate AI-powered transcripts when you upgrade."
              ctaLabel="Upgrade for transcripts"
            >
              <div className="flex flex-col items-start gap-1">
                {episode.transcript === null ? (
                  <button
                    type="button"
                    onClick={handleTranscribe}
                    disabled={transcribeMutation.isPending}
                    className="inline-flex items-center px-3 py-2 border border-indigo-300 shadow-sm text-sm leading-4 font-medium rounded-md text-indigo-700 bg-white hover:bg-indigo-50 focus:outline-none focus:ring-2 focus:ring-offset-2 focus:ring-indigo-500 disabled:cursor-not-allowed disabled:opacity-70"
                  >
                    {transcribeMutation.isPending ? 'Transcribing…' : 'Transcribe audio'}
                  </button>
                ) : (
                  <>
                    <div className="flex flex-col gap-1 max-w-md">
                      <div className="flex items-center gap-2">
                        <span className="text-xs text-gray-500">Transcript ready</span>
                        {episode.transcript_language && (
                          <span className="inline-flex items-center px-2 py-0.5 rounded text-xs font-medium bg-blue-100 text-blue-800">
                            {episode.transcript_language.toUpperCase()}
                          </span>
                        )}
                      </div>
                      <p className="text-xs text-gray-700 line-clamp-2">
                        {episode.transcript}
                      </p>
                      <div className="flex gap-2">
                        <a
                          href={`/api/podcasts/episodes/${episode.id}/transcript`}
                          target="_blank"
                          rel="noopener noreferrer"
                          className="text-xs text-indigo-600 hover:text-indigo-800 underline"
                        >
                          Download transcript (TXT)
                        </a>
                        <a
                          href={`/api/podcasts/episodes/${episode.id}/transcript.srt`}
                          target="_blank"
                          rel="noopener noreferrer"
                          className="text-xs text-indigo-600 hover:text-indigo-800 underline"
                        >
                          Download transcript (SRT)
                        </a>
                      </div>
                      <button
                        type="button"
                        onClick={handleTranscribe}
                        disabled={transcribeMutation.isPending}
                        className="text-xs text-indigo-600 hover:text-indigo-800 underline text-left"
                      >
                        {transcribeMutation.isPending ? 'Regenerating…' : 'Regenerate Transcript'}
                      </button>
                    </div>
                  </>
                )}
                {transcribeSuccessMessage && (
                  <p className="text-xs text-emerald-600" role="status">
                    {transcribeSuccessMessage}
                  </p>
                )}
                {transcribeErrorMessage && (
                  <p className="text-xs text-red-600" role="alert">
                    {transcribeErrorMessage}
                  </p>
                )}
              </div>
            </FeatureGate>
          {isVideoEpisode ? (
            <div className="flex flex-col items-end gap-2">
              {youtubeAccess.isLoading || youtubeConnectionLoading ? (
                <span className="text-xs text-gray-500" role="status">
                  Checking YouTube access…
                </span>
              ) : !youtubeAccess.hasAccess ? (
                <button
                  type="button"
                  className="inline-flex items-center px-3 py-2 border border-indigo-300 shadow-sm text-sm font-medium rounded-md text-indigo-600 bg-white hover:bg-indigo-50 focus:outline-none focus:ring-2 focus:ring-offset-2 focus:ring-indigo-500"
                  title={youtubeAccess.upgradeMessage ?? 'Upgrade to Premium tier to publish on YouTube.'}
                  onClick={() => onNotify('info', youtubeAccess.upgradeMessage ?? 'Upgrade to Premium tier to publish on YouTube.')}
                >
                  Upgrade for YouTube
                </button>
              ) : youtubeConnectionError ? (
                <div className="flex flex-col items-end gap-1">
                  <span className="text-xs text-red-600" role="alert">
                    We couldn't verify your YouTube connection.
                  </span>
                  <button
                    type="button"
                    onClick={handleRetryConnection}
                    className="inline-flex items-center px-3 py-2 border border-gray-300 shadow-sm text-sm font-medium rounded-md text-gray-600 bg-white hover:bg-gray-50"
                  >
                    Retry connection
                  </button>
                </div>
              ) : !isConnected ? (
                <button
                  type="button"
                  onClick={() => onRequestYouTubeConnect(episode)}
                  disabled={isConnecting}
                  className="inline-flex items-center px-3 py-2 border border-transparent shadow-sm text-sm font-medium rounded-md text-white bg-red-600 hover:bg-red-700 focus:outline-none focus:ring-2 focus:ring-offset-2 focus:ring-red-500 disabled:cursor-not-allowed disabled:opacity-70"
                >
                  {isConnecting && infoEpisodeId === episode.id ? 'Connecting…' : 'Connect YouTube'}
                </button>
              ) : (
                <button
                  type="button"
                  onClick={() => onRequestPublish(episode)}
                  className="inline-flex items-center px-3 py-2 border border-transparent shadow-sm text-sm font-medium rounded-md text-white bg-red-600 hover:bg-red-700 focus:outline-none focus:ring-2 focus:ring-offset-2 focus:ring-red-500"
                >
                  Publish to YouTube
                </button>
              )}
              {isConnected && youtubeConnection?.channelName ? (
                <span className="text-xs text-gray-500">
                  Connected as {youtubeConnection.channelName}
                </span>
              ) : null}
              {infoMessage ? (
                <p className="text-xs text-indigo-600 text-right" role="status">
                  {infoMessage}
                </p>
              ) : null}
              {showPublishSuccess ? (
                <p className="text-xs text-emerald-600" role="status">
                  Published to YouTube
                </p>
              ) : null}
            </div>
          ) : null}
          </div>
        </div>
      </div>
    </li>
  );
}<|MERGE_RESOLUTION|>--- conflicted
+++ resolved
@@ -18,7 +18,6 @@
 import { EditEpisodeModal } from '../../components/podcast/EditEpisodeModal';
 import { DeleteEpisodeModal } from '../../components/podcast/DeleteEpisodeModal';
 import VideoUploadModal from '../../components/podcast/VideoUploadModal';
-import LiveStreamManager, { type LiveStreamManagerTier } from '../../components/podcast/LiveStreamManager';
 import { YouTubePublishModal } from '../../components/podcast/YouTubePublishModal';
 import {
   getQuotaSummary,
@@ -36,7 +35,6 @@
   type YouTubePublishPayload,
 } from '../../services/api/podcasts';
 import { useFeatureAccess } from '../../hooks/useFeatureAccess';
-import { useSubscriptionTier } from '../../hooks/useSubscriptionTier';
 
 type FeatureAccessState = ReturnType<typeof useFeatureAccess>;
 type CreateEpisodePayload = Parameters<typeof createEpisode>[0];
@@ -105,10 +103,7 @@
   const [infoEpisodeId, setInfoEpisodeId] = React.useState<string | null>(null);
   const [youtubeInfoMessage, setYoutubeInfoMessage] = React.useState<string | null>(null);
   const [lastPublishedEpisodeId, setLastPublishedEpisodeId] = React.useState<string | null>(null);
-  const [activeTab, setActiveTab] = React.useState<'episodes' | 'live-streaming'>('episodes');
   const notificationTimeoutRef = React.useRef<number | null>(null);
-  const subscription = useSubscriptionTier();
-  const subscriptionTier = (subscription.tier ?? 'starter') as LiveStreamManagerTier;
 
   const pushNotification = React.useCallback((type: NotificationState['type'], message: string) => {
     setNotification({ type, message });
@@ -140,37 +135,6 @@
     refetchOnWindowFocus: false,
   });
 
-<<<<<<< HEAD
-  const [episodesState, setEpisodesState] = React.useState<PodcastEpisode[]>([]);
-  const [episodesLoading, setEpisodesLoading] = React.useState(true);
-  const [episodesError, setEpisodesError] = React.useState<Error | null>(null);
-
-  const loadEpisodes = React.useCallback(async () => {
-    try {
-      setEpisodesLoading(true);
-      setEpisodesError(null);
-      const data = await listEpisodes();
-      setEpisodesState(data);
-    } catch (error) {
-      setEpisodesError(error as Error);
-    } finally {
-      setEpisodesLoading(false);
-    }
-  }, []);
-
-  React.useEffect(() => {
-    loadEpisodes();
-  }, [loadEpisodes]);
-
-  if (process.env.NODE_ENV === 'test') {
-    console.log('PodcastStudio episodes', { loading: episodesLoading, count: episodesState.length });
-  }
-
-  const liveStreamPodcastId = React.useMemo(
-    () => (episodesState.length > 0 ? episodesState[0].id : 'podcast-live-stream'),
-    [episodesState],
-  );
-=======
   const {
     data: episodes = [] as PodcastEpisode[],
     isLoading: episodesLoading,
@@ -181,7 +145,6 @@
     staleTime: 60 * 1000,
     refetchOnWindowFocus: false,
   });
->>>>>>> 80365c8e
 
   const youtubeAccess = useFeatureAccess({ feature: 'youtube_integration' });
 
@@ -203,7 +166,6 @@
     onSuccess: () => {
       setCreateModalOpen(false);
       queryClient.invalidateQueries({ queryKey: ['podcastEpisodes'] });
-      loadEpisodes();
       pushNotification('success', 'Episode created successfully');
     },
     onError: () => {
@@ -217,7 +179,6 @@
     onSuccess: () => {
       setEditingEpisode(null);
       queryClient.invalidateQueries({ queryKey: ['podcastEpisodes'] });
-      loadEpisodes();
       pushNotification('success', 'Episode updated successfully');
     },
     onError: () => {
@@ -230,7 +191,6 @@
     onSuccess: () => {
       setDeleteTarget(null);
       queryClient.invalidateQueries({ queryKey: ['podcastEpisodes'] });
-      loadEpisodes();
       pushNotification('info', 'Episode deleted');
     },
     onError: () => {
@@ -270,7 +230,6 @@
       setYoutubeInfoMessage(null);
       pushNotification('success', `Episode "${variables.episodeTitle}" is live on YouTube`);
       queryClient.invalidateQueries({ queryKey: ['podcastEpisodes'] });
-      loadEpisodes();
       queryClient.invalidateQueries({ queryKey: ['youtubeConnection'] });
     },
     onError: () => {
@@ -326,7 +285,13 @@
   // );
   // const isUpgradeRequired = quota?.upgradeRequired ?? false;
 
-  const isLoadingInitial = quotaLoading || episodesLoading;
+  if (quotaLoading || episodesLoading) {
+    return (
+      <div className="flex justify-center items-center min-h-screen">
+        <div className="animate-spin rounded-full h-12 w-12 border-b-2 border-indigo-600"></div>
+      </div>
+    );
+  }
 
   if (quotaError || episodesError) {
     return (
@@ -355,190 +320,35 @@
         />
       ) : null}
 
-      <div
-        role="tablist"
-        aria-label="Podcast studio sections"
-        className="mb-6 flex border-b border-gray-200"
-      >
-        <button
-          type="button"
-          role="tab"
-          id="podcast-tab-episodes"
-          aria-selected={activeTab === 'episodes'}
-          aria-controls="podcast-panel-episodes"
-          tabIndex={activeTab === 'episodes' ? 0 : -1}
-          className={`-mb-px border-b-2 px-4 py-2 text-sm font-medium transition-colors ${
-            activeTab === 'episodes'
-              ? 'border-indigo-500 text-indigo-600'
-              : 'border-transparent text-gray-500 hover:border-gray-300 hover:text-gray-700'
-          }`}
-          onClick={() => setActiveTab('episodes')}
+      {quota ? (
+        <>
+          <QuotaHud quota={quota} />
+          <QuotaWarning quota={quota} threshold={QUOTA_WARNING_THRESHOLD} />
+        </>
+      ) : null}
+
+      {/* Video feature gate */}
+      <div className="mb-6">
+        <FeatureGate
+          feature="podcast_video"
+          requiredTier="premium"
+          upgradeMessage={UPGRADE_MESSAGES.video}
+          lockedTitle="Video features locked"
+          lockedDescription="Video production is locked on your current plan."
+          ctaLabel="Explore Premium video options"
         >
-          Episodes
-        </button>
-        <button
-          type="button"
-          role="tab"
-          id="podcast-tab-live-streaming"
-          aria-selected={activeTab === 'live-streaming'}
-          aria-controls="podcast-panel-live-streaming"
-          tabIndex={activeTab === 'live-streaming' ? 0 : -1}
-          className={`-mb-px border-b-2 px-4 py-2 text-sm font-medium transition-colors ${
-            activeTab === 'live-streaming'
-              ? 'border-indigo-500 text-indigo-600'
-              : 'border-transparent text-gray-500 hover:border-gray-300 hover:text-gray-700'
-          }`}
-          onClick={() => setActiveTab('live-streaming')}
-        >
-          Live Streaming
-        </button>
+          <div className="rounded-lg border border-purple-200 bg-purple-50 p-4">
+            <h3 className="text-sm font-semibold text-purple-800">Video uploads enabled</h3>
+            <p className="mt-1 text-sm text-purple-700">
+              Upload ready-to-share video episodes and syndicate directly to YouTube.
+            </p>
+          </div>
+        </FeatureGate>
       </div>
 
-      {isLoadingInitial ? (
-        <div className="mb-6 flex items-center justify-center rounded-lg border border-dashed border-gray-200 p-6">
-          <div
-            className="h-5 w-5 animate-spin rounded-full border-b-2 border-indigo-600"
-            aria-label="Loading podcast studio"
-          />
-          <span className="ml-3 text-sm text-gray-500">Loading podcast studio…</span>
-        </div>
-      ) : null}
-
-      {activeTab === 'episodes' ? (
-        <div
-          role="tabpanel"
-          id="podcast-panel-episodes"
-          aria-labelledby="podcast-tab-episodes"
-        >
-          {quota ? (
-            <>
-              <QuotaHud quota={quota} />
-              <QuotaWarning quota={quota} threshold={QUOTA_WARNING_THRESHOLD} />
-            </>
-          ) : null}
-
-          {/* Video feature gate */}
-          <div className="mb-6">
-            <FeatureGate
-              feature="podcast_video"
-              requiredTier="premium"
-              upgradeMessage={UPGRADE_MESSAGES.video}
-              lockedTitle="Video features locked"
-              lockedDescription="Video production is locked on your current plan."
-              ctaLabel="Explore Premium video options"
-            >
-              <div className="rounded-lg border border-purple-200 bg-purple-50 p-4">
-                <h3 className="text-sm font-semibold text-purple-800">Video uploads enabled</h3>
-                <p className="mt-1 text-sm text-purple-700">
-                  Upload ready-to-share video episodes and syndicate directly to YouTube.
-                </p>
-              </div>
-            </FeatureGate>
-          </div>
-
-          {/* Quota Card */}
-          {quota ? <QuotaCard quota={quota} /> : null}
-
-<<<<<<< HEAD
-          {/* Actions Bar */}
-          <div className="mb-6 flex items-center justify-between">
-            <h2 className="text-xl font-semibold text-gray-900">Episodes</h2>
-            <button
-              type="button"
-              disabled={isQuotaExceeded || isUpgradeRequired}
-              onClick={() => {
-                if (!isQuotaExceeded && !isUpgradeRequired) {
-                  setCreateModalOpen(true);
-                }
-              }}
-              className={`inline-flex items-center rounded-md border border-transparent px-4 py-2 text-sm font-medium shadow-sm text-white ${
-                isQuotaExceeded || isUpgradeRequired
-                  ? 'bg-gray-400 cursor-not-allowed'
-                  : 'bg-indigo-600 hover:bg-indigo-700 focus:outline-none focus:ring-2 focus:ring-indigo-500 focus:ring-offset-2'
-              }`}
-              title={
-                isUpgradeRequired
-                  ? quota?.upgradeMessage ?? 'Upgrade required to create new episodes.'
-                  : isQuotaExceeded
-                    ? 'Quota exceeded. Upgrade to Premium for unlimited episodes.'
-                    : ''
-              }
-            >
-              <svg
-                className="mr-2 -ml-1 h-5 w-5"
-                fill="none"
-                viewBox="0 0 24 24"
-                stroke="currentColor"
-              >
-                <path
-                  strokeLinecap="round"
-                  strokeLinejoin="round"
-                  strokeWidth={2}
-                  d="M12 4v16m8-8H4"
-                />
-              </svg>
-              New Episode
-            </button>
-          </div>
-
-          {/* Episodes List */}
-          <SectionErrorBoundary
-            fallback={
-              <div className="mb-4 rounded-md border border-red-200 bg-red-50 p-4 text-sm text-red-700">
-                We couldn't load your episodes just now. Please refresh the page or try again later.
-              </div>
-            }
-          >
-            <EpisodesList
-              episodes={episodesState}
-              youtubeAccess={youtubeAccess}
-              youtubeConnection={youtubeConnection}
-              youtubeConnectionLoading={youtubeConnectionLoading}
-              youtubeConnectionError={youtubeConnectionError}
-              onRefreshYoutubeConnection={refetchYouTubeConnection}
-              onRequestPublish={handleRequestPublish}
-              onRequestYouTubeConnect={handleRequestYouTubeConnect}
-              youtubeInfoMessage={youtubeInfoMessage}
-              infoEpisodeId={infoEpisodeId}
-              lastPublishedEpisodeId={lastPublishedEpisodeId}
-              isConnecting={initiateYouTubeOAuthMutation.isPending}
-              onEdit={(episode) => setEditingEpisode(episode)}
-              onDelete={(episode) => setDeleteTarget(episode)}
-              onNotify={pushNotification}
-              onVideoUpload={(episode) => setVideoUploadEpisode(episode)}
-            />
-          </SectionErrorBoundary>
-        </div>
-      ) : null}
-
-      {activeTab === 'live-streaming' ? (
-        <div
-          role="tabpanel"
-          id="podcast-panel-live-streaming"
-          aria-labelledby="podcast-tab-live-streaming"
-          className="mt-6"
-        >
-          <FeatureGate
-            feature="live_streaming"
-            requiredTier="enterprise"
-            upgradeMessage={UPGRADE_MESSAGES.liveStreaming}
-            lockedTitle="Live streaming locked"
-            lockedDescription="Host real-time investor broadcasts with an Enterprise plan."
-            ctaLabel="Explore Enterprise streaming"
-          >
-            <SectionErrorBoundary
-              fallback={
-                <div className="rounded-md border border-red-200 bg-red-50 p-4 text-sm text-red-700">
-                  Live streaming controls failed to load. Please refresh and try again.
-                </div>
-              }
-            >
-              <LiveStreamManager podcastId={liveStreamPodcastId} tier={subscriptionTier} />
-            </SectionErrorBoundary>
-          </FeatureGate>
-        </div>
-      ) : null}
-=======
+      {/* Quota Card */}
+      {quota ? <QuotaCard quota={quota} /> : null}
+
       {/* Episodes List */}
       <SectionErrorBoundary
         fallback={
@@ -568,7 +378,6 @@
       </SectionErrorBoundary>
 
 
->>>>>>> 80365c8e
       <CreateEpisodeModal
         open={isCreateModalOpen}
         onClose={() => setCreateModalOpen(false)}
@@ -640,7 +449,15 @@
         )}
       </FeatureGate>
 
-      
+      <YouTubePublishModal
+        open={Boolean(episodeToPublish)}
+        episode={episodeToPublish}
+        connection={youtubeConnection}
+        isSubmitting={publishToYouTubeMutation.isPending}
+        errorMessage={publishError}
+        onClose={handleClosePublishModal}
+        onSubmit={handleSubmitPublish}
+      />
     </div>
   );
 }
@@ -934,6 +751,16 @@
 function EpisodeListItem({
   episode,
   youtubeAccess,
+  youtubeConnection,
+  youtubeConnectionLoading,
+  youtubeConnectionError,
+  onRefreshYoutubeConnection,
+  onRequestPublish,
+  onRequestYouTubeConnect,
+  youtubeInfoMessage,
+  infoEpisodeId,
+  lastPublishedEpisodeId,
+  isConnecting,
   onEdit,
   onDelete,
   onNotify,
@@ -941,6 +768,16 @@
 }: {
   episode: PodcastEpisode;
   youtubeAccess: FeatureAccessState;
+  youtubeConnection: YouTubeConnectionStatus | undefined;
+  youtubeConnectionLoading: boolean;
+  youtubeConnectionError: boolean;
+  onRefreshYoutubeConnection: () => Promise<unknown>;
+  onRequestPublish: (episode: PodcastEpisode) => void;
+  onRequestYouTubeConnect: (episode: PodcastEpisode) => void;
+  youtubeInfoMessage: string | null;
+  infoEpisodeId: string | null;
+  lastPublishedEpisodeId: string | null;
+  isConnecting: boolean;
   onEdit: (episode: PodcastEpisode) => void;
   onDelete: (episode: PodcastEpisode) => void;
   onNotify: (type: NotificationState['type'], message: string) => void;
@@ -971,6 +808,19 @@
       onNotify('error', 'Failed to transcribe episode audio');
     },
   });
+
+  const handleRetryConnection = React.useCallback(async () => {
+    try {
+      await onRefreshYoutubeConnection();
+    } catch (error) {
+      onNotify('error', 'Failed to refresh YouTube connection');
+    }
+  }, [onRefreshYoutubeConnection, onNotify]);
+
+  const isVideoEpisode = Boolean(episode.video_file_url);
+  const showPublishSuccess = lastPublishedEpisodeId === episode.id;
+  const infoMessage = infoEpisodeId === episode.id ? youtubeInfoMessage : null;
+  const isConnected = youtubeConnection?.isConnected ?? false;
 
   const handleTranscribe = () => {
     setTranscribeSuccessMessage(null);
