--- conflicted
+++ resolved
@@ -1,56 +1,47 @@
-# Use Python 3.11 slim image
-FROM python:3.11-slim
-
-# Set working directory
-WORKDIR /app
-
-# Install system dependencies
-RUN apt-get update && apt-get install -y --no-install-recommends \
-    gcc \
-    postgresql-client \
-    libpq-dev \
-    # WeasyPrint dependencies
-    libpango-1.0-0 \
-    libpangoft2-1.0-0 \
-    libharfbuzz0b \
-    libgobject-2.0-0 \
-    libcairo2 \
-    libffi-dev \
-    shared-mime-info \
-    libxml2-dev \
-    libxslt1-dev \
-    && rm -rf /var/lib/apt/lists/*
-
-# Copy requirements file
-COPY requirements.txt .
-
-# Install Python dependencies
-RUN pip install --no-cache-dir -r requirements.txt
-
-<<<<<<< HEAD
-# Copy application code
-COPY . .
-
-# Normalize line endings for shell scripts (CRLF -> LF) and make executable
-RUN python3 -c "import sys; [open(f, 'wb').write(open(f, 'rb').read().replace(b'\r\n', b'\n').replace(b'\r', b'\n')) for f in ['entrypoint.sh', 'prestart.sh']]" && \
-    chmod +x entrypoint.sh prestart.sh
-=======
-# Copy application code
-COPY . .
-
-# Normalize line endings for shell scripts (CRLF -> LF) and make executable
-RUN python3 -c "import sys; [open(f, 'wb').write(open(f, 'rb').read().replace(b'\r\n', b'\n').replace(b'\r', b'\n')) for f in ['entrypoint.sh', 'prestart.sh']]" && \
-    chmod +x entrypoint.sh prestart.sh
->>>>>>> ad57ca83
-
-# Expose port (Render will override with $PORT)
-EXPOSE 8000
-
-# Health check
-HEALTHCHECK --interval=30s --timeout=10s --start-period=5s --retries=3 \
-  CMD python -c "import requests; requests.get('http://localhost:8000/health')" || exit 1
-
-# Run the application via entrypoint script
-# This handles migrations before starting uvicorn
-ENTRYPOINT ["/app/entrypoint.sh"]
-
+# Use Python 3.11 slim image
+FROM python:3.11-slim
+
+# Set working directory
+WORKDIR /app
+
+# Install system dependencies
+RUN apt-get update && apt-get install -y --no-install-recommends \
+    gcc \
+    postgresql-client \
+    libpq-dev \
+    # WeasyPrint dependencies
+    libpango-1.0-0 \
+    libpangoft2-1.0-0 \
+    libharfbuzz0b \
+    libgobject-2.0-0 \
+    libcairo2 \
+    libffi-dev \
+    shared-mime-info \
+    libxml2-dev \
+    libxslt1-dev \
+    && rm -rf /var/lib/apt/lists/*
+
+# Copy requirements file
+COPY requirements.txt .
+
+# Install Python dependencies
+RUN pip install --no-cache-dir -r requirements.txt
+
+# Copy application code
+COPY . .
+
+# Normalize line endings for shell scripts (CRLF -> LF) and make executable
+RUN python3 -c "import sys; [open(f, 'wb').write(open(f, 'rb').read().replace(b'\r\n', b'\n').replace(b'\r', b'\n')) for f in ['entrypoint.sh', 'prestart.sh']]" && \
+    chmod +x entrypoint.sh prestart.sh
+
+# Expose port (Render will override with $PORT)
+EXPOSE 8000
+
+# Health check
+HEALTHCHECK --interval=30s --timeout=10s --start-period=5s --retries=3 \
+  CMD python -c "import requests; requests.get('http://localhost:8000/health')" || exit 1
+
+# Run the application via entrypoint script
+# This handles migrations before starting uvicorn
+ENTRYPOINT ["/app/entrypoint.sh"]
+