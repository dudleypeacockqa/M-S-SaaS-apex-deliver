--- conflicted
+++ resolved
@@ -28,12 +28,6 @@
 )
 
 
-def enum_values(enum_cls):
-    """Return enum values for SQLAlchemy enum columns."""
-    return [member.value for member in enum_cls]
-
-
-
 # ============================================================================
 # Activity Tracker Models
 # ============================================================================
@@ -43,7 +37,7 @@
     __tablename__ = "admin_goals"
     
     id = Column(Integer, primary_key=True, index=True)
-    user_id = Column(String(36), ForeignKey("users.id", ondelete="CASCADE"), nullable=False)
+    user_id = Column(Integer, ForeignKey("users.id", ondelete="CASCADE"), nullable=False)
     week_start = Column(Date, nullable=False)
     target_discoveries = Column(Integer, default=0)
     target_emails = Column(Integer, default=0)
@@ -70,9 +64,9 @@
     __tablename__ = "admin_activities"
     
     id = Column(Integer, primary_key=True, index=True)
-    user_id = Column(String(36), ForeignKey("users.id", ondelete="CASCADE"), nullable=False)
-    type = Column(Enum(ActivityType, values_callable=enum_values), nullable=False)
-    status = Column(Enum(ActivityStatus, values_callable=enum_values), nullable=False)
+    user_id = Column(Integer, ForeignKey("users.id", ondelete="CASCADE"), nullable=False)
+    type = Column(Enum(ActivityType), nullable=False)
+    status = Column(Enum(ActivityStatus), nullable=False)
     date = Column(Date, nullable=False)
     amount = Column(Integer, default=1)
     notes = Column(Text)
@@ -99,7 +93,7 @@
     __tablename__ = "admin_scores"
     
     id = Column(Integer, primary_key=True, index=True)
-    user_id = Column(String(36), ForeignKey("users.id", ondelete="CASCADE"), nullable=False)
+    user_id = Column(Integer, ForeignKey("users.id", ondelete="CASCADE"), nullable=False)
     date = Column(Date, nullable=False)
     score = Column(Integer, nullable=False)
     streak_days = Column(Integer, default=0)
@@ -126,7 +120,7 @@
     __tablename__ = "admin_focus_sessions"
     
     id = Column(Integer, primary_key=True, index=True)
-    user_id = Column(String(36), ForeignKey("users.id", ondelete="CASCADE"), nullable=False)
+    user_id = Column(Integer, ForeignKey("users.id", ondelete="CASCADE"), nullable=False)
     start_time = Column(DateTime, nullable=False)
     end_time = Column(DateTime)
     duration_minutes = Column(Integer, default=50)
@@ -152,10 +146,10 @@
     __tablename__ = "admin_nudges"
     
     id = Column(Integer, primary_key=True, index=True)
-    user_id = Column(String(36), ForeignKey("users.id", ondelete="CASCADE"), nullable=False)
-    type = Column(Enum(NudgeType, values_callable=enum_values), nullable=False)
+    user_id = Column(Integer, ForeignKey("users.id", ondelete="CASCADE"), nullable=False)
+    type = Column(Enum(NudgeType), nullable=False)
     message = Column(Text, nullable=False)
-    priority = Column(Enum(NudgePriority, values_callable=enum_values), default=NudgePriority.NORMAL)
+    priority = Column(Enum(NudgePriority), default=NudgePriority.NORMAL)
     read = Column(Boolean, default=False)
     action_url = Column(Text)
     created_at = Column(DateTime, default=datetime.utcnow, nullable=False)
@@ -178,9 +172,9 @@
     __tablename__ = "admin_meetings"
     
     id = Column(Integer, primary_key=True, index=True)
-    user_id = Column(String(36), ForeignKey("users.id", ondelete="CASCADE"), nullable=False)
+    user_id = Column(Integer, ForeignKey("users.id", ondelete="CASCADE"), nullable=False)
     title = Column(String(255), nullable=False)
-    type = Column(Enum(MeetingType, values_callable=enum_values), nullable=False)
+    type = Column(Enum(MeetingType), nullable=False)
     duration_minutes = Column(Integer, default=60)
     agenda = Column(Text)
     questions = Column(Text)
@@ -209,13 +203,13 @@
     __tablename__ = "admin_prospects"
     
     id = Column(Integer, primary_key=True, index=True)
-    user_id = Column(String(36), ForeignKey("users.id", ondelete="CASCADE"), nullable=False)
+    user_id = Column(Integer, ForeignKey("users.id", ondelete="CASCADE"), nullable=False)
     name = Column(String(255), nullable=False)
     email = Column(String(320))
     phone = Column(String(50))
     company = Column(String(255))
     title = Column(String(255))
-    status = Column(Enum(ProspectStatus, values_callable=enum_values), default=ProspectStatus.NEW)
+    status = Column(Enum(ProspectStatus), default=ProspectStatus.NEW)
     source = Column(String(100))  # networking, referral, inbound, etc.
     tags = Column(Text)  # JSON array of tags
     notes = Column(Text)
@@ -246,14 +240,10 @@
     __tablename__ = "admin_deals"
     
     id = Column(Integer, primary_key=True, index=True)
-    user_id = Column(String(36), ForeignKey("users.id", ondelete="CASCADE"), nullable=False)
+    user_id = Column(Integer, ForeignKey("users.id", ondelete="CASCADE"), nullable=False)
     prospect_id = Column(Integer, ForeignKey("admin_prospects.id", ondelete="CASCADE"), nullable=False)
     title = Column(String(255), nullable=False)
-<<<<<<< HEAD
-    stage = Column(Enum(DealStage, values_callable=enum_values), default=DealStage.DISCOVERY)
-=======
     stage = Column(Enum(AdminDealStage), default=AdminDealStage.DISCOVERY)
->>>>>>> 8a282375
     value = Column(Numeric(12, 2))  # Deal value in currency
     probability = Column(Integer, default=0)  # 0-100%
     expected_close_date = Column(Date)
@@ -285,10 +275,10 @@
     __tablename__ = "admin_campaigns"
     
     id = Column(Integer, primary_key=True, index=True)
-    user_id = Column(String(36), ForeignKey("users.id", ondelete="CASCADE"), nullable=False)
+    user_id = Column(Integer, ForeignKey("users.id", ondelete="CASCADE"), nullable=False)
     name = Column(String(255), nullable=False)
-    type = Column(Enum(CampaignType, values_callable=enum_values), nullable=False)
-    status = Column(Enum(CampaignStatus, values_callable=enum_values), default=CampaignStatus.DRAFT)
+    type = Column(Enum(CampaignType), nullable=False)
+    status = Column(Enum(CampaignStatus), default=CampaignStatus.DRAFT)
     subject = Column(String(500))  # Email subject or SMS preview
     content = Column(Text, nullable=False)
     scheduled_at = Column(DateTime)
@@ -351,10 +341,10 @@
     __tablename__ = "admin_content_pieces"
     
     id = Column(Integer, primary_key=True, index=True)
-    user_id = Column(String(36), ForeignKey("users.id", ondelete="CASCADE"), nullable=False)
+    user_id = Column(Integer, ForeignKey("users.id", ondelete="CASCADE"), nullable=False)
     title = Column(String(500), nullable=False)
-    type = Column(Enum(ContentType, values_callable=enum_values), nullable=False)
-    status = Column(Enum(ContentStatus, values_callable=enum_values), default=ContentStatus.IDEA)
+    type = Column(Enum(ContentType), nullable=False)
+    status = Column(Enum(ContentStatus), default=ContentStatus.IDEA)
     script_id = Column(Integer, ForeignKey("admin_content_scripts.id", ondelete="SET NULL"))
     recording_url = Column(Text)  # S3 URL for raw recording
     edited_url = Column(Text)  # S3 URL for edited video/audio
@@ -388,9 +378,9 @@
     __tablename__ = "admin_content_scripts"
     
     id = Column(Integer, primary_key=True, index=True)
-    user_id = Column(String(36), ForeignKey("users.id", ondelete="CASCADE"), nullable=False)
+    user_id = Column(Integer, ForeignKey("users.id", ondelete="CASCADE"), nullable=False)
     title = Column(String(255), nullable=False)
-    content_type = Column(Enum(ContentType, values_callable=enum_values), nullable=False)
+    content_type = Column(Enum(ContentType), nullable=False)
     script_text = Column(Text, nullable=False)
     duration_minutes = Column(Integer)
     keywords = Column(Text)  # JSON array
@@ -419,7 +409,7 @@
     __tablename__ = "admin_lead_captures"
     
     id = Column(Integer, primary_key=True, index=True)
-    user_id = Column(String(36), ForeignKey("users.id", ondelete="CASCADE"), nullable=False)
+    user_id = Column(Integer, ForeignKey("users.id", ondelete="CASCADE"), nullable=False)
     name = Column(String(255), nullable=False)
     email = Column(String(320))
     phone = Column(String(50))
@@ -456,7 +446,7 @@
     __tablename__ = "admin_collateral"
     
     id = Column(Integer, primary_key=True, index=True)
-    user_id = Column(String(36), ForeignKey("users.id", ondelete="CASCADE"), nullable=False)
+    user_id = Column(Integer, ForeignKey("users.id", ondelete="CASCADE"), nullable=False)
     title = Column(String(255), nullable=False)
     type = Column(String(100), nullable=False)  # one-pager, deck, template, etc.
     description = Column(Text)
